--- conflicted
+++ resolved
@@ -5007,7 +5007,6 @@
         flash("No tienes permiso para editar ligas.", "danger")
         return redirect(url_for('list_leagues'))
 
-<<<<<<< HEAD
     league = League.query.filter_by(id=league_id, is_deleted=False).first_or_404()
 
     if league.creator_id != current_user.id and current_user.role.code != 'ADMIN':
@@ -5159,29 +5158,6 @@
         app.logger.error(f"Error eliminando (lógicamente) liga {league_id}: {e}", exc_info=True)
         flash("Error al eliminar la liga.", "danger")
     return redirect(url_for('list_leagues'))
-=======
-# @app.route('/leagues/<int:league_id>/delete', methods=['POST']) # Usar POST para acciones destructivas
-# @login_required
-# def delete_league(league_id):
-#     if not check_league_permission(current_user):
-#         flash("No tienes permiso para eliminar ligas.", "danger")
-#         return redirect(url_for('list_leagues'))
-#     league = League.query.filter_by(id=league_id, is_deleted=False).first_or_404()
-#     if league.creator_id != current_user.id and current_user.role.code != 'ADMIN':
-#         flash("No tienes permiso para eliminar esta liga específica.", "danger")
-#         return redirect(url_for('list_leagues'))
-#
-#     league.is_deleted = True
-#     # Opcional: desasociar carreras, o manejarlo con cascade si es borrado físico
-#     # league.races.clear() # Si es borrado lógico y se quiere desasociar
-#     try:
-#         db.session.commit()
-#         flash(f"Liga '{league.name}' marcada como eliminada.", "success")
-#     except Exception as e:
-#         db.session.rollback()
-#         app.logger.error(f"Error eliminando (lógicamente) liga {league_id}: {e}", exc_info=True)
-#         flash("Error al eliminar la liga.", "danger")
-#     return redirect(url_for('list_leagues'))
 
 @app.route('/api/leagues/join_by_code', methods=['POST'])
 @login_required
@@ -5246,5 +5222,4 @@
     except Exception as e:
         db.session.rollback()
         app.logger.error(f"API join_league_by_code: Excepción al procesar unión a liga {league_to_join.id} con código {access_code_str} por user {current_user.id}: {e}", exc_info=True)
-        return jsonify(message="Ocurrió un error al procesar tu solicitud para unirte a la liga."), 500
->>>>>>> 17922f9f
+        return jsonify(message="Ocurrió un error al procesar tu solicitud para unirte a la liga."), 500