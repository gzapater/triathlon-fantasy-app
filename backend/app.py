--- conflicted
+++ resolved
@@ -5000,44 +5000,6 @@
     return redirect(url_for('view_league_detail', league_id=league_to_join.id))
 
 
-<<<<<<< HEAD
-# @app.route('/leagues/<int:league_id>/edit', methods=['GET', 'POST'])
-# @login_required
-# def edit_league(league_id):
-#     if not check_league_permission(current_user):
-#         flash("No tienes permiso para editar ligas.", "danger")
-#         return redirect(url_for('list_leagues'))
-#     league = League.query.filter_by(id=league_id, is_deleted=False).first_or_404()
-#     # Adicionalmente, verificar si el current_user es el creator_id de la liga o un ADMIN general
-#     if league.creator_id != current_user.id and current_user.role.code != 'ADMIN':
-#         flash("No tienes permiso para editar esta liga específica.", "danger")
-#         return redirect(url_for('list_leagues'))
-#     # ... lógica de edición similar a create_league ...
-#     pass
-
-# @app.route('/leagues/<int:league_id>/delete', methods=['POST']) # Usar POST para acciones destructivas
-# @login_required
-# def delete_league(league_id):
-#     if not check_league_permission(current_user):
-#         flash("No tienes permiso para eliminar ligas.", "danger")
-#         return redirect(url_for('list_leagues'))
-#     league = League.query.filter_by(id=league_id, is_deleted=False).first_or_404()
-#     if league.creator_id != current_user.id and current_user.role.code != 'ADMIN':
-#         flash("No tienes permiso para eliminar esta liga específica.", "danger")
-#         return redirect(url_for('list_leagues'))
-#
-#     league.is_deleted = True
-#     # Opcional: desasociar carreras, o manejarlo con cascade si es borrado físico
-#     # league.races.clear() # Si es borrado lógico y se quiere desasociar
-#     try:
-#         db.session.commit()
-#         flash(f"Liga '{league.name}' marcada como eliminada.", "success")
-#     except Exception as e:
-#         db.session.rollback()
-#         app.logger.error(f"Error eliminando (lógicamente) liga {league_id}: {e}", exc_info=True)
-#         flash("Error al eliminar la liga.", "danger")
-#     return redirect(url_for('list_leagues'))
-=======
 @app.route('/leagues/<int:league_id>/edit', methods=['GET', 'POST'])
 @login_required
 def edit_league(league_id):
@@ -5195,5 +5157,4 @@
         db.session.rollback()
         app.logger.error(f"Error eliminando (lógicamente) liga {league_id}: {e}", exc_info=True)
         flash("Error al eliminar la liga.", "danger")
-    return redirect(url_for('list_leagues'))
->>>>>>> f5c5f8c3
+    return redirect(url_for('list_leagues'))