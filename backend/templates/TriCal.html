<!DOCTYPE html>
<html lang="es">
<head>
    <meta charset="UTF-8">
    <meta name="viewport" content="width=device-width, initial-scale=1.0">
    <title>TriCal - Directorio Triatlón España 2025</title>
    <link rel="icon" href="{{ url_for('static', filename='img/favicon_promo.svg') }}" type="image/svg+xml">
    <script src="https://cdn.tailwindcss.com"></script>
    <link href="https://fonts.googleapis.com/css2?family=Inter:wght@400;500;600;700;800&display=swap" rel="stylesheet">
    <!-- Font Awesome CDN -->
    <link rel="stylesheet" href="https://cdnjs.cloudflare.com/ajax/libs/font-awesome/5.15.3/css/all.min.css" integrity="sha512-iBBXm8fW90+nuLcSKlbmrPcLa0OT92xO1BIsZ+ywDWZCvqsWgccV3gFoRBv0z+8dLJgyAHIhR35VZc2oM/gI1w==" crossorigin="anonymous" referrerpolicy="no-referrer" />
    <style>
        body {
            font-family: 'Inter', sans-serif;
            scroll-behavior: smooth;
            /* Original body bg-white text-gray-800, new is bg-gray-50 */
        }
        .card-hover:hover {
            transform: translateY(-4px);
            box-shadow: 0 10px 20px rgba(0,0,0,0.1);
        }
        /* Additional style for modal if needed */
        .modal-backdrop {
            /* backdrop-filter: blur(2px); */ /* Optional: for frosted glass effect */
        }
        .no-print {
             /* Class to hide elements during print */
            @media print {
                display: none !important;
            }
        }
    </style>
    <script async src="https://pagead2.googlesyndication.com/pagead/js/adsbygoogle.js?client=ca-pub-4759573852902159"
     crossorigin="anonymous"></script>
{% if events %}
<script type="application/ld+json">
{
  "@context": "https://schema.org",
  "@type": "ItemList",
  "name": "Calendario de Triatlón y Duatlón en España 2025",
  "description": "Encuentra tu próxima carrera de triatlón, duatlón o acuatlón en el directorio más completo de España.",
  "url": "{{ url_for('trical_events_page', _external=True) }}",
  "itemListElement": [
    {% for event in events %}
    {
      "@type": "ListItem",
      "position": {{ loop.index }},
      "item": {
        "@type": "SportsEvent",
        "name": {{ event.name | tojson }},
        "startDate": "{{ event.event_date.strftime('%Y-%m-%d') if event.event_date }}",
        "location": {
          "@type": "Place",
          "name": {{ event.city | tojson }},
          "address": {
            "@type": "PostalAddress",
            "addressLocality": {{ event.city | tojson }},
            "addressRegion": {{ event.province | tojson }},
            "addressCountry": "ES"
          }
        },
<<<<<<< HEAD
        "url": "{{ url_for('event_detail_page', event_id=event.id, event_name_slug=event.name|lower|replace(' ', '-'), _external=True) }}"
=======
        "url": "{{ url_for('event_detail_page', event_id=event.id, event_name_slug=event.name | slugify, _external=True) }}"
>>>>>>> 51039625
      }
    }{{ ',' if not loop.last }}
    {% endfor %}
  ]
}
</script>
{% endif %}
</head>
<body class="bg-gray-50 min-h-screen text-gray-800"> <!-- Changed bg-white to bg-gray-50 -->

    <!-- Header -->
    <!-- Original Nav: py-4 px-6 bg-gray-800 text-white -->
    <!-- New Header: bg-blue-600 text-white shadow-lg -->
    <!-- Mapping: bg-blue-600 -> bg-gray-800 (original nav color) -->
   
    <!-- 1. HEADER GLOBAL (Simplificado) -->
    <header class="bg-gray-800 text-white shadow-lg no-print">
        <nav class="max-w-7xl mx-auto px-4 sm:px-6 lg:px-8">
            <div class="flex items-center justify-between h-16">
                <!-- Logo de TriCal -->
                <a href="#">
                    <svg width="140" height="40" viewBox="0 0 170 48" fill="none" xmlns="http://www.w3.org/2000/svg">
                        <g>
                            <path d="M1 29L16 14L1 0" stroke="white" stroke-opacity="0.6" stroke-width="2" stroke-linecap="round" stroke-linejoin="round"/>
                            <path d="M16 29L31 14L16 0" stroke="white" stroke-opacity="0.8" stroke-width="2" stroke-linecap="round" stroke-linejoin="round"/>
                            <path d="M31 29L46 14L31 0" stroke="white" stroke-width="2" stroke-linecap="round" stroke-linejoin="round"/>
                        </g>
                        <!-- Texto del logo cambiado a TriCal -->
                        <text x="60" y="29" font-family="Inter, sans-serif" font-size="24" fill="#E5E7EB" font-weight="300">Tri<tspan font-weight="700" fill="white">Cal</tspan></text>
                    </svg>
                </a>
                <!-- Botón de acción principal -->
                <a href="#" class="bg-orange-500 text-white font-semibold py-2 px-4 rounded-md hover:bg-orange-600 transition">
                    Conoce TriPredict
                </a>
            </div>
        </nav>
    </header>

        <!-- 2. HERO SECTION (con el contenido extraído) -->
        <div class="bg-orange-500 shadow-md">
           <div class="max-w-7xl mx-auto py-8 px-4 sm:px-6 lg:px-8 text-white">
                <div class="flex items-center justify-between">
                    <!-- Título y descripción -->
                    <div>
                        <h1 class="text-3xl font-bold flex items-center">
                            <i class="fas fa-calendar-alt mr-3"></i>
                            Directorio de Triatlón y Duatlón en España
                        </h1>
                        <p class="text-orange-100 mt-2">Encuentra tu próxima carrera de triatlón, duatlón o acuatlón.</p>
                    </div>
                    <!-- Contador de Eventos -->
                    <div class="text-right flex-shrink-0 ml-6">
                        <div class="text-4xl font-bold" id="totalEvents">1,280</div>
                        <div class="text-orange-200">Eventos</div>
                    </div>
                </div>
           </div>
        </div>

    <!-- Filters Section -->
    <!-- New section: bg-white shadow-sm border-b -->
    <section class="bg-white shadow-sm border-b no-print">
        <div class="container mx-auto px-4 py-6">
            <div class="grid grid-cols-1 md:grid-cols-2 lg:grid-cols-4 xl:grid-cols-6 gap-4">
                <!-- Search -->
                <div class="lg:col-span-2">
                    <label class="block text-sm font-medium text-gray-700 mb-2">
                        <i class="fas fa-search mr-1"></i> Búsqueda
                    </label>
                    <input type="text" id="searchInput" placeholder="Buscar por nombre o localización..."
                           class="w-full px-3 py-2 border border-gray-300 rounded-md focus:outline-none focus:ring-2 focus:ring-orange-500"> <!-- focus:ring-blue-500 -> focus:ring-orange-500 -->
                </div>

                <!-- Discipline Filter -->
                <div>
                    <label class="block text-sm font-medium text-gray-700 mb-2">
                        <i class="fas fa-bicycle mr-1"></i> Disciplina
                    </label>
                    <select id="disciplineFilter" class="w-full px-3 py-2 border border-gray-300 rounded-md focus:outline-none focus:ring-2 focus:ring-orange-500"> <!-- focus:ring-orange-500 -->
                        <option value="">Todas</option>
                        <!-- Options will be populated by JS -->
                    </select>
                </div>

                <!-- Distance Filter -->
                <div>
                    <label class="block text-sm font-medium text-gray-700 mb-2">
                        <i class="fas fa-ruler mr-1"></i> Distancia
                    </label>
                    <select id="distanceFilter" class="w-full px-3 py-2 border border-gray-300 rounded-md focus:outline-none focus:ring-2 focus:ring-orange-500"> <!-- focus:ring-orange-500 -->
                        <option value="">Todas</option>
                        <!-- Options will be populated by JS -->
                    </select>
                </div>

                <!-- Province Filter -->
                <div>
                    <label class="block text-sm font-medium text-gray-700 mb-2">
                        <i class="fas fa-map-marker-alt mr-1"></i> Provincia
                    </label>
                    <select id="provinceFilter" class="w-full px-3 py-2 border border-gray-300 rounded-md focus:outline-none focus:ring-2 focus:ring-orange-500"> <!-- focus:ring-orange-500 -->
                        <option value="">Todas</option>
                        <!-- Options will be populated by JS -->
                    </select>
                </div>

                <!-- Month Filter -->
                <div>
                    <label class="block text-sm font-medium text-gray-700 mb-2">
                        <i class="fas fa-calendar mr-1"></i> Mes
                    </label>
                    <select id="monthFilter" class="w-full px-3 py-2 border border-gray-300 rounded-md focus:outline-none focus:ring-2 focus:ring-orange-500"> <!-- focus:ring-orange-500 -->
                        <option value="">Todos</option>
                        <option value="1">Enero</option>
                        <option value="2">Febrero</option>
                        <option value="3">Marzo</option>
                        <option value="4">Abril</option>
                        <option value="5">Mayo</option>
                        <option value="6">Junio</option>
                        <option value="7">Julio</option>
                        <option value="8">Agosto</option>
                        <option value="9">Septiembre</option>
                        <option value="10">Octubre</option>
                        <option value="11">Noviembre</option>
                        <option value="12">Diciembre</option>
                    </select>
                </div>
            </div>

            <!-- Tag Filters Section -->
            <div class="mt-6">
                <label class="block text-sm font-medium text-gray-700 mb-2">
                    <i class="fas fa-tags mr-1"></i> Etiquetas
                </label>
                <div id="tagFiltersContainer" class="flex flex-wrap gap-2">
                    <!-- Tag filter buttons will be populated by JS or hardcoded here -->
                </div>
            </div>


            <!-- Action Buttons -->
            <div class="flex flex-wrap items-center justify-between mt-6 gap-4">
                <div class="flex flex-wrap gap-2">
                    <!-- bg-gray-500 -> bg-gray-600, hover:bg-gray-700 (darker gray for contrast with bg-white section) -->
                    <button id="clearFilters" class="px-4 py-2 bg-gray-500 text-white rounded-md hover:bg-gray-600 transition-colors">
                        <i class="fas fa-times mr-1"></i> Limpiar Filtros
                    </button>
                    <!-- bg-blue-500 -> bg-orange-500 (main theme color) -->
                    <button id="sortDate" class="px-4 py-2 bg-orange-500 text-white rounded-md hover:bg-orange-600 transition-colors">
                        <i class="fas fa-sort mr-1"></i> Ordenar por Fecha
                    </button>
                </div>
                <div class="text-sm text-gray-600">
                    Mostrando <span id="visibleCount">0</span> de <span id="totalCount">0</span> eventos
                </div>
            </div>
        </div>
    </section>

    <!-- Results Section -->
    <!-- Original section: py-12 md:py-20 bg-gray-50 -->
    <!-- New main: container mx-auto px-4 py-8 (bg-gray-50 is now on body) -->
    <main class="container mx-auto px-4 py-8">
        <!-- Original Loading and Error indicators were inside a specific section, now adapting to new structure -->
        <div id="events-loading" class="text-center text-gray-500 py-10">
            <svg class="animate-spin h-10 w-10 text-orange-500 mx-auto" xmlns="http://www.w3.org/2000/svg" fill="none" viewBox="0 0 24 24">
                <circle class="opacity-25" cx="12" cy="12" r="10" stroke="currentColor" stroke-width="4"></circle>
                <path class="opacity-75" fill="currentColor" d="M4 12a8 8 0 018-8V0C5.373 0 0 5.373 0 12h4zm2 5.291A7.962 7.962 0 014 12H0c0 3.042 1.135 5.824 3 7.938l3-2.647z"></path>
            </svg>
            <p class="mt-3 text-lg">Cargando eventos...</p>
        </div>
        <div id="events-error" class="hidden text-center text-red-600 py-10 bg-red-50 p-6 rounded-lg border border-red-300 shadow-md">
            <svg class="mx-auto h-16 w-16 text-red-400" fill="none" viewBox="0 0 24 24" stroke="currentColor" aria-hidden="true">
                <path stroke-linecap="round" stroke-linejoin="round" stroke-width="2" d="M12 9v2m0 4h.01m-6.938 4h13.856c1.54 0 2.502-1.667 1.732-3L13.732 4c-.77-1.333-2.694-1.333-3.464 0L3.34 16c-.77 1.333.192 3 1.732 3z" />
            </svg>
            <p class="mt-4 text-xl font-medium">Error al cargar los eventos.</p>
            <p class="mt-2 text-md">Hubo un problema al contactar con el servidor. Por favor, inténtalo de nuevo más tarde.</p>
        </div>

        <div id="eventsContainer" class="grid grid-cols-1 md:grid-cols-2 lg:grid-cols-3 gap-6">
            <!-- Event cards will be populated here by JavaScript -->
        </div>

        <!-- No Results Message -->
        <!-- Original no-events was similar, new one has different icon and text -->
        <div id="noResults" class="text-center py-12 hidden"> <!-- Renamed from 'no-events' for clarity with new HTML -->
            <i class="fas fa-search text-6xl text-gray-300 mb-4"></i>
            <h3 class="text-xl font-semibold text-gray-600 mb-2">No se encontraron eventos</h3>
            <p class="text-gray-500">Intenta ajustar los filtros de búsqueda</p>
        </div>
    </main>

    <!-- Footer -->
    <!-- Original footer: bg-gray-800 text-white py-8 mt-10 -->
    <!-- New structure doesn't specify a footer, so I'll reuse the original one -->
    <footer class="bg-gray-800 text-white py-8 mt-10 no-print">
        <div class="max-w-7xl mx-auto px-6 text-center">
            <p>&copy; <span id="currentYear"></span> TriPredict. Todos los derechos reservados.</p>
            <p class="text-sm text-gray-400">Tu plataforma para la quiniela de triatlón.</p>
        </div>
    </footer>

    <!-- El Modal de Detalles del Evento ha sido eliminado -->

    <script>
        // Helper function to format date as DD Mon YYYY (e.g., 01 Ene 2025)
        // Esta función se mantiene por si se necesita en otras partes de esta página en el futuro,
        // aunque el formateo para la página de detalle ahora se hará con un filtro Jinja.
        function formatDate(dateString) {
            if (!dateString) return 'Fecha no disponible';
            try {
                const date = new Date(dateString + 'T00:00:00'); // Ensure date is parsed as local
                const day = String(date.getDate()).padStart(2, '0');
                let month = date.toLocaleString('es-ES', { month: 'short' });
                month = month.charAt(0).toUpperCase() + month.slice(1).replace('.', '');
                const year = date.getFullYear();
                return `${day} ${month} ${year}`;
            } catch (e) {
                console.error("Error formatting date:", dateString, e);
                return 'Fecha inválida';
            }
        }

        let allEvents = []; // Store all fetched events
        let currentSortAscending = true; // For date sorting

        document.getElementById('currentYear').textContent = new Date().getFullYear();

        // Función para generar slugs amigables para URL
        function generateEventSlug(eventName) {
            if (!eventName) return 'evento';
            return eventName
                .toString()
                .toLowerCase()
                .normalize('NFKD') // Descomponer caracteres acentuados en base + diacrítico
                .replace(/[\u0300-\u036f]/g, '') // Eliminar diacríticos
                .replace(/\s+/g, '-')         // Reemplazar espacios con -
                .replace(/[^\w-]+/g, '')    // Eliminar todos los caracteres no alfanuméricos excepto -
                .replace(/--+/g, '-')       // Reemplazar múltiples - con uno solo
                .replace(/^-+/, '')          // Quitar - del inicio
                .replace(/-+$/, '');         // Quitar - del final
        }

        document.addEventListener('DOMContentLoaded', function() {
            const eventsContainer = document.getElementById('eventsContainer');
            const loadingIndicator = document.getElementById('events-loading');
            const errorIndicator = document.getElementById('events-error');
            const noResultsIndicator = document.getElementById('noResults');

            const totalEventsDisplay = document.getElementById('totalEvents');
            const visibleCountDisplay = document.getElementById('visibleCount');
            const totalCountDisplay = document.getElementById('totalCount');

            const searchInput = document.getElementById('searchInput');
            const disciplineFilter = document.getElementById('disciplineFilter');
            const distanceFilter = document.getElementById('distanceFilter');
            const provinceFilter = document.getElementById('provinceFilter');
            const monthFilter = document.getElementById('monthFilter');
            const clearFiltersBtn = document.getElementById('clearFilters');
            const sortDateBtn = document.getElementById('sortDate');
            const tagFiltersContainer = document.getElementById('tagFiltersContainer');

            // Las referencias a elementos del modal y las funciones openModal/closeModal han sido eliminadas.

            function populateTagFilterButtons() {
                if (!tagFiltersContainer) return;
                tagFiltersContainer.innerHTML = ''; // Clear any existing buttons

                for (const key in tagProperties) {
                    const tagInfo = tagProperties[key];
                    const button = document.createElement('button');
                    button.id = `filter-${key}`;
                    button.dataset.tagKey = key;
                    // Start as inactive: apply inactive styles and set data attribute
                    button.className = `px-3 py-2 text-sm font-medium rounded-md transition-colors ${tagInfo.filterColor}`;
                    button.innerHTML = `<i class="${tagInfo.icon} mr-1.5"></i> ${tagInfo.text}`;
                    button.setAttribute('aria-pressed', 'false');
                    button.dataset.active = "false";

                    button.addEventListener('click', () => {
                        const isActive = button.dataset.active === "true";
                        if (isActive) {
                            button.dataset.active = "false";
                            button.setAttribute('aria-pressed', 'false');
                            button.className = `px-3 py-2 text-sm font-medium rounded-md transition-colors ${tagInfo.filterColor}`; // Use defined inactive filter color
                        } else {
                            button.dataset.active = "true";
                            button.setAttribute('aria-pressed', 'true');
                            button.className = `px-3 py-2 text-sm font-medium rounded-md transition-colors ${tagInfo.filterActiveColor}`;
                        }
                        filterAndSortEvents();
                    });
                    tagFiltersContainer.appendChild(button);
                }
            }


            function populateFilterOptions(events) {
                const disciplines = new Set();
                const distances = new Set();
                const provinces = new Set();

                events.forEach(event => {
                    if (event.discipline) disciplines.add(event.discipline);
                    if (event.distance) distances.add(event.distance);
                    if (event.province) provinces.add(event.province);
                });

                // Clear existing options except "Todas" / "Todos"
                disciplineFilter.innerHTML = '<option value="">Todas</option>';
                distanceFilter.innerHTML = '<option value="">Todas</option>';
                provinceFilter.innerHTML = '<option value="">Todas</option>';

                Array.from(disciplines).sort().forEach(d => {
                    const option = document.createElement('option');
                    option.value = d;
                    option.textContent = d;
                    disciplineFilter.appendChild(option);
                });
                Array.from(distances).sort().forEach(d => {
                    const option = document.createElement('option');
                    option.value = d;
                    option.textContent = d;
                    distanceFilter.appendChild(option);
                });
                Array.from(provinces).sort().forEach(p => {
                    const option = document.createElement('option');
                    option.value = p;
                    option.textContent = p;
                    provinceFilter.appendChild(option);
                });
            }

            function renderEvents(eventsToRender) {
                eventsContainer.innerHTML = '';
                if (eventsToRender.length === 0) {
                    noResultsIndicator.classList.remove('hidden');
                } else {
                    noResultsIndicator.classList.add('hidden');
                }

                eventsToRender.forEach(event => {
                    const eventCard = document.createElement('div');
                    eventCard.className = "bg-white rounded-lg shadow-md overflow-hidden flex flex-col transition-all duration-300 ease-in-out card-hover cursor-pointer border border-gray-200 hover:shadow-xl";

                    eventCard.innerHTML = `
                        <div class="p-4 border-b border-gray-200">
                            <h3 class="font-semibold text-lg text-gray-800 mb-1 truncate" title="${event.name}">${event.name}</h3>
                            <p class="text-sm text-orange-600 font-medium">${event.discipline || 'N/A'}</p>
                        </div>
                        <div class="p-4 flex-grow space-y-2">
                            <div class="flex items-center text-sm text-gray-600">
                                <i class="fas fa-calendar-alt fa-fw mr-2 text-orange-500 opacity-75"></i>
                                <span>${formatDate(event.event_date)}</span>
                            </div>
                            <div class="flex items-center text-sm text-gray-600">
                                <i class="fas fa-map-marker-alt fa-fw mr-2 text-orange-500 opacity-75"></i>
                                <span>${event.city || 'N/A'}, ${event.province || 'N/A'}</span>
                            </div>
                            <div class="flex items-center text-sm text-gray-600">
                                <i class="fas fa-ruler-combined fa-fw mr-2 text-orange-500 opacity-75"></i>
                                <span>${event.distance || 'N/A'}</span>
                            </div>
                            <div class="mt-3 event-tags flex flex-wrap gap-2">
                                <!-- Tags will be inserted here by JS -->
                            </div>
                        </div>
                        <div class="p-3 bg-gray-50 border-t border-gray-200 text-right">
                            <a href="/event/${event.id}/${generateEventSlug(event.name)}" class="view-details-btn text-sm text-orange-600 hover:text-orange-700 font-semibold hover:underline">
                                Ver Detalles <i class="fas fa-arrow-right text-xs ml-1"></i>
                            </a>
                        </div>
                    `;

                    const detailLink = `/event/${event.id}/${generateEventSlug(event.name)}`;

                    eventCard.querySelector('.view-details-btn').addEventListener('click', (e) => {
                        e.stopPropagation(); // Evita que el click en el botón propague al listener de la tarjeta
                        window.location.href = detailLink;
                    });
                    eventCard.addEventListener('click', () => {
                        window.location.href = detailLink;
                    });
                    eventsContainer.appendChild(eventCard);
                });
                if (visibleCountDisplay) visibleCountDisplay.textContent = eventsToRender.length;
            }

            const tagProperties = {
                is_good_for_debutants: { text: "Good for Debutants", color: "bg-green-100 text-green-800", filterColor: "bg-gray-100 hover:bg-gray-200 text-gray-700 border border-gray-300", filterActiveColor: "bg-green-600 text-white", icon: "fas fa-seedling" },
                is_challenging: { text: "Challenging", color: "bg-red-100 text-red-800", filterColor: "bg-gray-100 hover:bg-gray-200 text-gray-700 border border-gray-300", filterActiveColor: "bg-red-600 text-white", icon: "fas fa-mountain" },
                has_great_views: { text: "Great Views", color: "bg-blue-100 text-blue-800", filterColor: "bg-gray-100 hover:bg-gray-200 text-gray-700 border border-gray-300", filterActiveColor: "bg-blue-600 text-white", icon: "fas fa-image" },
                has_good_atmosphere: { text: "Good Atmosphere", color: "bg-purple-100 text-purple-800", filterColor: "bg-gray-100 hover:bg-gray-200 text-gray-700 border border-gray-300", filterActiveColor: "bg-purple-600 text-white", icon: "fas fa-users" },
                is_world_qualifier: { text: "World Qualifier", color: "bg-yellow-100 text-yellow-800", filterColor: "bg-gray-100 hover:bg-gray-200 text-gray-700 border border-gray-300", filterActiveColor: "bg-yellow-500 text-gray-900", icon: "fas fa-trophy" }
            };

            // La función renderEvents duplicada ha sido eliminada.
            // La primera definición de renderEvents (líneas 360-415 aprox. en el archivo original) es la que se mantiene,
            // ya que es la que fue actualizada para usar generateEventSlug.

            function filterAndSortEvents() {
                let filteredEvents = [...allEvents];
                const searchTerm = searchInput.value.toLowerCase().trim();
                const selectedDiscipline = disciplineFilter.value;
                const selectedDistance = distanceFilter.value;
                const selectedProvince = provinceFilter.value;
                const selectedMonth = monthFilter.value;

                const activeTagFilters = {};
                if (tagFiltersContainer) {
                    tagFiltersContainer.querySelectorAll('button').forEach(btn => {
                        if (btn.dataset.active === "true") {
                            activeTagFilters[btn.dataset.tagKey] = true;
                        }
                    });
                }

                if (searchTerm) {
                    filteredEvents = filteredEvents.filter(event =>
                        (event.name && event.name.toLowerCase().includes(searchTerm)) ||
                        (event.city && event.city.toLowerCase().includes(searchTerm)) ||
                        (event.province && event.province.toLowerCase().includes(searchTerm)) ||
                        (event.discipline && event.discipline.toLowerCase().includes(searchTerm)) ||
                        (event.distance && event.distance.toLowerCase().includes(searchTerm))
                    );
                }
                if (selectedDiscipline) {
                    filteredEvents = filteredEvents.filter(event => event.discipline === selectedDiscipline);
                }
                if (selectedDistance) {
                    filteredEvents = filteredEvents.filter(event => event.distance === selectedDistance);
                }
                if (selectedProvince) {
                    filteredEvents = filteredEvents.filter(event => event.province === selectedProvince);
                }
                if (selectedMonth) {
                    filteredEvents = filteredEvents.filter(event => {
                        if (!event.event_date) return false;
                        // Ensure date is parsed as local before getting month
                        const event_date_obj = new Date(event.event_date + 'T00:00:00');
                        const event_month = event_date_obj.getMonth() + 1; // JS months are 0-indexed
                        return event_month === parseInt(selectedMonth);
                    });
                }

                // Apply tag filters
                const activeTagKeys = Object.keys(activeTagFilters);
                if (activeTagKeys.length > 0) { // Only apply tag filters if at least one tag filter is active
                    filteredEvents = filteredEvents.filter(event => {
                        return activeTagKeys.every(tagKey => {
                            // Event property must be true for the tag to match
                            return event[tagKey] === true || event[tagKey] === 1 || event[tagKey] === '1' || event[tagKey] === 't' || event[tagKey] === 'True';
                        });
                    });
                }
                // If activeTagKeys.length is 0, no tag filtering is applied, so all events pass this stage.


                filteredEvents.sort((a, b) => {
                    // Handle null or invalid dates by pushing them to the end
                    const dateA = a.event_date ? new Date(a.event_date + 'T00:00:00') : null;
                    const dateB = b.event_date ? new Date(b.event_date + 'T00:00:00') : null;

                    if (!dateA && !dateB) return 0;
                    if (!dateA) return 1; // Push nulls to end
                    if (!dateB) return -1; // Keep non-nulls before nulls

                    return currentSortAscending ? dateA - dateB : dateB - dateA;
                });

                renderEvents(filteredEvents);
            }

            loadingIndicator.style.display = 'block'; // Show loading indicator initially
            errorIndicator.classList.add('hidden');
            noResultsIndicator.classList.add('hidden');

            fetch('/api/events')
                .then(response => {
                    if (!response.ok) {
                        throw new Error(`HTTP error! status: ${response.status} ${response.statusText}`);
                    }
                    return response.json();
                })
                .then(events_data => {
                    allEvents = events_data.map(event => ({
                        ...event,
                        // API returns date as YYYY-MM-DD, which JS Date constructor handles correctly as local date.
                        event_date: event.event_date ? event.event_date : null
                    }));

                    if (totalEventsDisplay) totalEventsDisplay.textContent = allEvents.length;
                    if (totalCountDisplay) totalCountDisplay.textContent = allEvents.length;

                    populateFilterOptions(allEvents);
                    populateTagFilterButtons(); // Populate tag filter buttons
                    filterAndSortEvents(); // Initial sort and render
                    loadingIndicator.style.display = 'none';

                })
                .catch(error => {
                    console.error('Error fetching events:', error);
                    loadingIndicator.style.display = 'none';
                    errorIndicator.classList.remove('hidden');
                    errorIndicator.querySelector('p.mt-2').textContent = `Detalles: ${error.message}. Por favor, inténtalo de nuevo más tarde.`;
                    if(totalEventsDisplay) totalEventsDisplay.textContent = 0;
                    if(visibleCountDisplay) visibleCountDisplay.textContent = 0;
                    if(totalCountDisplay) totalCountDisplay.textContent = 0;
                });

            [searchInput, disciplineFilter, distanceFilter, provinceFilter, monthFilter].forEach(element => {
                if (element.tagName === 'INPUT') {
                    element.addEventListener('input', filterAndSortEvents);
                } else {
                    element.addEventListener('change', filterAndSortEvents);
                }
            });

            clearFiltersBtn.addEventListener('click', () => {
                searchInput.value = '';
                disciplineFilter.value = '';
                distanceFilter.value = '';
                provinceFilter.value = '';
                monthFilter.value = '';
                currentSortAscending = true; // Reset sort order
                sortDateBtn.innerHTML = '<i class="fas fa-sort-amount-down mr-1"></i> Fecha (Más antiguas primero)'; // Reset sort button text/icon

                // Reset tag filters to all active
                if (tagFiltersContainer) {
                    tagFiltersContainer.querySelectorAll('button').forEach(button => {
                        const tagKey = button.dataset.tagKey;
                        const tagInfo = tagProperties[tagKey];
                        // Set to inactive state
                        button.dataset.active = "false";
                        button.setAttribute('aria-pressed', 'false');
                        button.className = `px-3 py-2 text-sm font-medium rounded-md transition-colors ${tagInfo.filterColor}`;
                    });
                }

                filterAndSortEvents();
            });

            sortDateBtn.addEventListener('click', () => {
                // 1. Invierte el estado del orden actual
                currentSortAscending = !currentSortAscending;
            
                // 2. Actualiza el texto del botón según el nuevo estado
                if (currentSortAscending) {
                    // Si ahora es ascendente, muestra el texto y el icono correspondientes
                    sortDateBtn.innerHTML = '<i class="fas fa-sort-amount-down mr-1"></i> Fecha (Más antiguas primero)';
                } else {
                    // Si ahora es descendente, muestra el otro texto y el otro icono
                    sortDateBtn.innerHTML = '<i class="fas fa-sort-amount-up mr-1"></i> Fecha (Más nuevas primero)';
                }
            
                // 3. Llama a la función que aplica el orden a los datos
                filterAndSortEvents();
            });
            // Initial sort button text
            sortDateBtn.innerHTML = '<i class="fas fa-sort-amount-down mr-1"></i> Fecha (Más antiguas primero)';


        });
    </script>
</body>
</html><|MERGE_RESOLUTION|>--- conflicted
+++ resolved
@@ -59,11 +59,8 @@
             "addressCountry": "ES"
           }
         },
-<<<<<<< HEAD
         "url": "{{ url_for('event_detail_page', event_id=event.id, event_name_slug=event.name|lower|replace(' ', '-'), _external=True) }}"
-=======
         "url": "{{ url_for('event_detail_page', event_id=event.id, event_name_slug=event.name | slugify, _external=True) }}"
->>>>>>> 51039625
       }
     }{{ ',' if not loop.last }}
     {% endfor %}
